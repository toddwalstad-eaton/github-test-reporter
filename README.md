# Publish and View Test Results Reports in Github Actions

> Integrate Test Reporting into Your GitHub Actions Workflow

A GitHub test reporting tool that supports all major testing frameworks.
Generate, publish and alert your team with detailed test results, including
summaries, in-depth reports, failed test analyses, flaky test detection and AI
analyses directly within your GitHub Actions CI/CD workflow and Pull Requests.

Choose from a variety of pre-built reports or create custom reports tailored to
your project's needs, ensuring that test results are always where you need them.

## **⭐⭐ If you find this project useful, consider giving it a GitHub star ⭐⭐**

## A small gesture of support makes it all worthwhile

Support our mission to enhance test reporting in Github Actions by:

- **⭐ Starring this repository to show your support. ⭐**
- **🙌 Following our [GitHub page here](https://github.com/ctrf-io) to stay
  updated. 🙌**

Building for the community takes time, and a small gesture of support is a
rewarding boost that makes it all worthwhile.

Thank you! Your support is invaluable to us! 💙

## Key Features

- **Seamless Integration:** Build, view and publish test reports directly within
  the GitHub Actions workflow summary.
- **Built In Reports:** Access a variety of built in reports including
  Historical, Detailed Test Results, Failed Tests Overview, and Flaky Tests
  Analysis.
- **Build Your Own Reports:** Build and customize your own test reports to fit
  specific project requirements.
- **AI Report**: Publish an AI generated report to help resolve failed tests.
- **Broad Framework Support:** Compatible with all major testing frameworks
  through standardized CTRF reports.

## Report Showcase

Checkout the built-in reports [here](docs/report-showcase.md)

## Table of Contents

1. [Usage](#usage)
2. [Available Inputs](#available-inputs)
3. [Pull Requests](#pull-requests)
4. [Build Your Own Report](#build-your-own-report)
5. [Community Reports](#community-reports)
6. [GitHub Token](#github-token)
7. [Storing Artifacts](#storing-artifacts)
8. [Filtering](#filtering)
9. [Generating an AI Report](#generating-an-ai-report)
10. [Run With NPX](#run-with-npx)
11. [Report Showcase](#report-showcase)
12. [What is CTRF?](#what-is-ctrf)

## Usage

![Static Badge](https://img.shields.io/badge/official-red?label=ctrf&labelColor=green)
[![build](https://github.com/ctrf-io/github-actions-ctrf/actions/workflows/main.yaml/badge.svg)](https://github.com/ctrf-io/github-actions-ctrf/actions/workflows/main.yaml)
![GitHub Repo stars](https://img.shields.io/github/stars/ctrf-io/github-actions-ctrf)

To get started add the following to your workflow file:

```yaml
- name: Publish Test Report
  uses: ctrf-io/github-test-reporter@v1
  with:
    report-path: './ctrf/*.json'
  if: always()
```

This will publish the default reports `summary-report`, `failed-report`,
`flaky-report`, `skipped-report`, and `test-report` to the job summary.

## Generate a CTRF report

[CTRF reporters](https://github.com/orgs/ctrf-io/repositories) are available for
most testing frameworks and easy to install.

**No CTRF reporter? No problem!**

Use [junit-to-ctrf](https://github.com/ctrf-io/junit-to-ctrf) to convert a JUnit
report to CTRF

## Available Inputs

There are several inputs available

```yaml
- name: Publish Test Report
  uses: ctrf-io/github-test-reporter@v1
  with:
    # Core Configuration
    report-path: './ctrf/*.json' # Path or glob pattern to the CTRF report JSON file.
    template-path: './templates/custom-summary.hbs' # Path to the Handlebars template for customizing markdown output.

    # Reports - Choose as many as you like
    summary-report: true
    test-report: false
    test-list-report: false
    failed-report: false
    fail-rate-report: false
    flaky-report: false
    flaky-rate-report: false
    failed-folded-report: false
    previous-results-report: false
    ai-report: false
    skipped-report: false
    suite-folded-report: false
    suite-list-report: false
    pull-request-report: false
    commit-report: false
    custom-report: false

    # Behavior Options
    summary: true # Post report to the job summary. Default is true
    pull-request: false # Comment on pull request with report. Default is false
    title: '' # Set a custom title to display on the report.
    annotate: true # Add failed test annotations. Default is true
    on-fail-only: false # Add a pull request comment only if tests fail. Default is false
    exit-on-fail: false # Exit the workflow with a failure status if any tests fail. Default is false
    use-suite-name: false # Prefix test names with the suite name for better grouping. Default is false
    update-comment: false # Update existing Pull Request comment. Default is false
    overwrite-comment: false # Overwrite existing Pull Request comment. Default is false
<<<<<<< HEAD
    comment-tag: false # Tag to match Pull Request comment
    write-ctrf-to-file: 'ctrf/ctrf-report.json' # Path to write the processed CTRF report for future processing. Default no write
    upload-artifact: true # Upload to workflow artifact the processed CTRF report for future processing. Default false
=======
    comment-tag: '' # Tag to match Pull Request comment
>>>>>>> 0ed5a5d9

    # Advanced Options
    artifact-name: 'ctrf-report' # Name of the artifact containing test reports. Default is ctrf-report
    previous-results-max: 10 # Maximum number of previous test results to display in the report. Default is 10
    fetch-previous-results: false # Always fetch previous workflow runs when using custom templates. Default is false
    group-by: 'filePath' # Specify grouping for applicable reports (e.g., suite or file path). Default is filePath
    always-group-by: false # Force grouping by suite or file path for all reports. Default is false
    debug: false # Enable debug mode for verbose logging. Default is false
  if: always()
```

Only `report-path` is required.

## Pull Requests

There are two ways you can post comments on pull requests.

You can add a pull request comment by using the `pull-request-report` input:

```yaml
- name: Publish Test Report
  uses: ctrf-io/github-test-reporter@v1
  with:
    report-path: './ctrf/*.json'
    pull-request-report: true
  env:
    GITHUB_TOKEN: ${{ secrets.GITHUB_TOKEN }}
  if: always()
```

This uses the built-in
[pull request comment report](docs/report-showcase.md#pull-request-report).

Additionally, you can add any report to a pull request comment by adding the
`pull-request` input:

```yaml
- name: Publish Test Report
  uses: ctrf-io/github-test-reporter@v1
  with:
    report-path: './ctrf/*.json'
    flaky-rate-report: true
    pull-request: true
  env:
    GITHUB_TOKEN: ${{ secrets.GITHUB_TOKEN }}
  if: always()
```

The `pull-request` input works with all reports, including custom.

You must provide a GITHUB_TOKEN with write permissions for pull requests

### Comment Management Inputs

`--update-comment` An existing tagged comment is found, the new report is
appended to it. Otherwise, a new comment is created.

`--overwrite-comment` An existing tagged comment is found, that comment’s entire
content is replaced with the new report. Otherwise, a new comment is created.

`--comment-tag` A unique identifier for comments posted. Used to find and
update/overwrite existing comments.

For example, the following command creates or updates a comment tagged with the
current workflow and job names:

```yaml
- name: Publish Test Report
  uses: ctrf-io/github-test-reporter@v1
  with:
    report-path: './ctrf/*.json'
    flaky-rate-report: true
    pull-request: true
    update-comment: true
    comment-tag: '${{ github.workflow }}-${{ github.job }}'
  env:
    GITHUB_TOKEN: ${{ secrets.GITHUB_TOKEN }}
  if: always()
```

## Build Your Own Report

The `custom-report` input lets you build your own report using a Handlebars
template. The template can include any markdown content and leverage data from
your CTRF report and GitHub properties, allowing for dynamic and customizable
report.

Add the following to your workflow file:

```yaml
- name: Publish Test Report
  uses: ctrf-io/github-test-reporter@v1
  with:
    report-path: './ctrf/*.json'
    template-path: './templates/custom-report.hbs'
    custom-report: true
  if: always()
```

For detailed instructions on building your own report, see the
[documentation](docs/build-your-own-report.md).

For inspiration, check out the [built-in reports](src/reports) and
[community reports](community-reports)

## Community Reports

We welcome and encourage contributions of community-built reports. Community
reports allow users to share custom reports designed for specific use cases.

To submit a community-built report create a Pull Request.

You can see available [community built reports](community-reports)

Add the following to your workflow file:

```yaml
- name: Publish Test Report
  uses: ctrf-io/github-test-reporter@v1
  with:
    report-path: './ctrf/*.json'
    community-report: true
    communty-reportn-name: summary-short
  if: always()
```

## GitHub Token

`previous-results-report`, `flaky-rate-report` and `fail-rate-report` need a
GITHUB_TOKEN:

```yaml
- name: Publish Test Report
  uses: ctrf-io/github-test-reporter@v1
  with:
    report-path: './ctrf/*.json'
    flaky-rate-report: true
  env:
    GITHUB_TOKEN: ${{ secrets.GITHUB_TOKEN }}
  if: always()
```

## Storing Artifacts

Some reports require you to store CTRF reports as artifacts, use the
`upload-artifact` input or the `actions/upload-artifact@v4` action:

```yaml
- name: Upload test results
  uses: actions/upload-artifact@v4
  with:
    name: ctrf-report
    path: path-to-your-ctrf-report.json
  if: always()
```

## Filtering

`previous-results-report`, `flaky-rate-report` and `fail-rate-report` filter
previous results as follows:

- Runs from the same branch for events of type push, schedule and
  workflow_dispatch from the same workflow id
- Runs from the same pull request for events of type pull_request from the same
  workflow id

This ensures that you only see workflow runs that are related to your current
branch or pull request

## Generating an AI Report

You can generate human-readable AI report for your failed tests using models
from the leading AI providers by using the
[AI Test Reporter](https://github.com/ctrf-io/ai-test-reporter)

## Run With NPX

You can run using `npx`, see full instructions here

## What is CTRF?

A test results report schema that provides a standardized format for JSON test
reports.

**Consistency Across Tools:** Different testing tools and frameworks often
produce reports in varied formats. CTRF ensures a uniform structure, making it
easier to understand and compare reports, regardless of the testing tool used.

**Language and Framework Agnostic:** It provides a universal reporting schema
that works seamlessly with any programming language and testing framework.

**Facilitates Better Analysis:** With a standardized format, programatically
analyzing test outcomes across multiple platforms becomes more straightforward.

## Support Us

If you find this project useful, consider giving it a GitHub star ⭐ It means a
lot to us.<|MERGE_RESOLUTION|>--- conflicted
+++ resolved
@@ -126,13 +126,10 @@
     use-suite-name: false # Prefix test names with the suite name for better grouping. Default is false
     update-comment: false # Update existing Pull Request comment. Default is false
     overwrite-comment: false # Overwrite existing Pull Request comment. Default is false
-<<<<<<< HEAD
     comment-tag: false # Tag to match Pull Request comment
     write-ctrf-to-file: 'ctrf/ctrf-report.json' # Path to write the processed CTRF report for future processing. Default no write
     upload-artifact: true # Upload to workflow artifact the processed CTRF report for future processing. Default false
-=======
     comment-tag: '' # Tag to match Pull Request comment
->>>>>>> 0ed5a5d9
 
     # Advanced Options
     artifact-name: 'ctrf-report' # Name of the artifact containing test reports. Default is ctrf-report
