--- conflicted
+++ resolved
@@ -43,15 +43,11 @@
     await postOrUpdateIssueComment(inputs, INVISIBLE_MARKER)
   }
 
-<<<<<<< HEAD
-  if (inputs.summary) {
-=======
   if (inputs.statusCheck) {
     await createStatusCheck(inputs, report)
   }
 
   if (inputs.summary && !inputs.pullRequestReport) {
->>>>>>> ab9d116d
     await core.summary.write()
   }
   core.endGroup()
