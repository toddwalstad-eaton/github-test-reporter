--- conflicted
+++ resolved
@@ -238,10 +238,6 @@
   )
   core.debug(`Artifact name to process: ${inputs.artifactName}`)
   core.info(`Starting workflow runs processing...`)
-<<<<<<< HEAD
-
-=======
->>>>>>> 33d319c4
   try {
     const currentWorkflowRun = await fetchWorkflowRun(
       context.repo.owner,
@@ -364,10 +360,6 @@
     core.info(
       `Successfully processed ${reports.length + 1} reports from ${totalRunsChecked} workflow runs`
     )
-<<<<<<< HEAD
-=======
-
->>>>>>> 33d319c4
     core.endGroup()
     return updatedReport
   } catch (error) {
@@ -395,16 +387,11 @@
           'Without it, the action will skip previous results processing and only generate reports from the current run.'
       )
 
-<<<<<<< HEAD
       // Return the current report without previous results processing
       return report
     }
 
     // Re-throw other errors as-is
-=======
-      return report
-    }
->>>>>>> 33d319c4
     throw error
   }
 }